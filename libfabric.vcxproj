--- conflicted
+++ resolved
@@ -556,11 +556,8 @@
     <ClCompile Include="src\indexer.c" />
     <ClCompile Include="src\iov.c" />
     <ClCompile Include="src\log.c" />
-<<<<<<< HEAD
     <ClCompile Include="src\perf.c" />
-=======
     <ClCompile Include="src\mem.c" />
->>>>>>> 9fccc01d
     <ClCompile Include="src\rbtree.c" />
     <ClCompile Include="src\var.c" />
     <ClCompile Include="src\windows\osd.c" />
